{
    "[python]": {
        "editor.defaultFormatter": "ms-python.black-formatter"
    },
    "cSpell.words": [
        "acyclical",
        "autoapi",
        "autodoc",
        "autosummary",
        "bibtex",
<<<<<<< HEAD
        "cbar",
        "cmap",
=======
        "Carastar",
        "cbar",
        "CHOCOTECH",
        "cmap",
        "dataclasses",
        "datetimerange",
        "docstrings",
>>>>>>> 7a480926
        "figwidth",
        "Ginter",
        "graphviz",
        "jsonpickle",
        "Korzeniowska",
        "maxdepth",
<<<<<<< HEAD
        "minorticks",
=======
        "Miniforge",
        "minorticks",
        "numpy",
        "numref",
        "openpyxl",
>>>>>>> 7a480926
        "penalps",
        "pydantic",
        "pytest",
        "pytestmark",
        "seaborn",
        "sqlalchemy",
        "targetname",
        "timedelta",
<<<<<<< HEAD
=======
        "typeguard",
        "Wojdalski",
        "workalendar",
        "xdist",
>>>>>>> 7a480926
        "xticklabels",
        "ylabel"
    ],
    "python.testing.pytestArgs": [
        "."
    ],
    "python.testing.unittestEnabled": false,
    "python.testing.pytestEnabled": true,
    "python.testing.pytestPath": "C:\\Users\\Julian\\mambaforge",
    "pylint.args": [
        "--disable=W0611, W0719, C0114, C0115, W0105, C0116, C0123,C0301",
        "--max-line-length=120"
    ],
    "flake8.args": [
        "--max-line-length=120    ",
        "--ignore=F401, W503,E501"
    ],
}<|MERGE_RESOLUTION|>--- conflicted
+++ resolved
@@ -8,10 +8,6 @@
         "autodoc",
         "autosummary",
         "bibtex",
-<<<<<<< HEAD
-        "cbar",
-        "cmap",
-=======
         "Carastar",
         "cbar",
         "CHOCOTECH",
@@ -19,22 +15,17 @@
         "dataclasses",
         "datetimerange",
         "docstrings",
->>>>>>> 7a480926
         "figwidth",
         "Ginter",
         "graphviz",
         "jsonpickle",
         "Korzeniowska",
         "maxdepth",
-<<<<<<< HEAD
-        "minorticks",
-=======
         "Miniforge",
         "minorticks",
         "numpy",
         "numref",
         "openpyxl",
->>>>>>> 7a480926
         "penalps",
         "pydantic",
         "pytest",
@@ -43,13 +34,10 @@
         "sqlalchemy",
         "targetname",
         "timedelta",
-<<<<<<< HEAD
-=======
         "typeguard",
         "Wojdalski",
         "workalendar",
         "xdist",
->>>>>>> 7a480926
         "xticklabels",
         "ylabel"
     ],
