name: Run ETHOS.PeNALPS Tests
on: 
  workflow_dispatch:
    inputs:
      tags:
        description: 'Manual run' 
  push:
    branches: 
      - main
      - dev
  pull_request:
    branches: 
      - main
      - dev
  # Allows to trigger the workflow manually
    
  schedule:
    # * is a special character in YAML so you have to quote this string
    # Some Examples for cron syntax https://crontab.guru/examples.html
    # Schedules job at any point after 12 pm
    - cron:  '0 0 * * *'
    # Weekly after sunday
    # - cron: 0 0 * * 0


jobs:
    TestPeNALPSCondaForge:
      name: Ex1 (${{ matrix.python-version }}, ${{ matrix.os }})
      runs-on: ${{ matrix.os }}
      strategy:
        fail-fast: false
        matrix:
          os: ["ubuntu-latest","ubuntu-20.04", "macos-latest","macos-13","macos-12", "macos-11","windows-latest","windows-2019"]
      steps:
        - uses: conda-incubator/setup-miniconda@v3
          with:
            miniforge-version: latest
            channels: conda-forge
            activate-environment: test_env
        - name: Install Penalps
          shell: pwsh
          run: |
            ls
            echo "LS Done"
            mamba install -n test_env ethos_penalps pytest pytest-xdist
            echo "Installation done"
            conda list -n test_env -e
        - name: get_penalps_version
          shell: pwsh
          id: penalps-version
          #  ethos_penalps might be displayed as ethos-penalps which requires adaption of the following code
          run: |
              $PENALPS_STRING = conda list -n test_env ethos_penalps -e | Out-String
              echo "The penalps string is"
              echo $PENALPS_STRING
              echo "Start to extract the version"
              $PENALPS_VERSION = [regex]::Match($PENALPS_STRING, 'ethos_penalps=(\d+\.\d+\.\d+)=').Groups[1].Value 
              "PENALPS_VERSION=$PENALPS_VERSION" | Out-File -FilePath $env:GITHUB_OUTPUT -Append
              echo "Print the extracted version"
              echo $PENALPS_VERSION
              echo "Terminate get penalps version"
        - name: Checkout to penalps repository
          uses: actions/checkout@v4
          with:
            repository: FZJ-IEK3-VSA/ETHOS_PeNALPS
            path: './ETHOS_PENALPS'
            ref: ${{ steps.penalps-version.outputs.PENALPS_VERSION }}     
            fetch-depth: 0  
            fetch-tags: true
        - name: Run tests
          shell: pwsh
          run: |
            echo "The checkout ethos_penalps version was:"
            echo ${{ steps.penalps-version.outputs.PENALPS_VERSION }}  
            echo "start pytest"
            conda run -n test_env pytest
            echo "Pytest done"
        
        
    TestPeNALPSDevLocal:
      name: Ex1 (${{ matrix.python-version }}, ${{ matrix.os }})
      runs-on: ${{ matrix.os }}
      strategy:
        fail-fast: false
        matrix:
          os: ["ubuntu-latest","ubuntu-20.04", "macos-latest","macos-13","macos-12", "macos-11","windows-latest","windows-2019"]
      steps:
        - name: Checkout
          uses: actions/checkout@v4
          with:
            repository: FZJ-IEK3-VSA/ETHOS_PeNALPS
            path: './ETHOS_PENALPS'
            ref: ${{ github.ref }}
        - uses: conda-incubator/setup-miniconda@v3
          with:
            miniforge-version: latest
            channels: conda-forge
            activate-environment: test_env
        - name: Run tests
          shell: pwsh
          run: |
            ls
            echo "LS Done"
            cd ETHOS_PENALPS
            mamba env create --name penalps_env --yes --file environment.yml
            conda run --name penalps_env pip install . --no-deps
            echo "Installation done"
            conda list --name penalps_env
            echo "libaries printed"
            echo "start pytest"
            conda run --name penalps_env pytest
            echo "Pytest done"
            echo "run examples"
        - name: Run examples
          shell: pwsh
          run: |
            ls
            cd ETHOS_PENALPS
            cd examples
            cd tutorial
            conda run --name penalps_env python _1_cooking_example.py
            conda run --name penalps_env python _2_cooking_example_more_states.py
<<<<<<< HEAD
            conda run --name penalps_env python _3_cooking_and_mixer_exclusive_example.py
            cd _4_connect_four_process_steps
=======
            conda run --name penalps_env python _3_add_more_cooker_for_parallel_operation.py
            conda run --name penalps_env python _4_cooking_and_mixer_exclusive_example.py
            cd _5_connect_four_process_steps
>>>>>>> 7a480926
            conda run --name penalps_env python simulation_starter.py
            cd ..
            cd ..
            cd toffee_production
            conda run --name penalps_env python simulation_starter.py
            cd ..
<<<<<<< HEAD
            cd basic_examples.py
            conda run --name penalps_env python batch_to_batch_1_node_example.py
            cd ..
            cd B-Pillar_manufacturing
            conda run --name penalps_env python simulation_starter.py
            echo "Running examples terminated"

=======
            cd basic_examples
            conda run --name penalps_env python batch_to_batch_1_node_example.py
            cd ..
            cd b_pillar_manufacturing
            conda run --name penalps_env python simulation_starter.py
            echo "Running examples terminated"



#"PENALPS_VERSION=$PENALPS_VERSION" >> $GITHUB_OUTPUT
>>>>>>> 7a480926
<|MERGE_RESOLUTION|>--- conflicted
+++ resolved
@@ -120,29 +120,15 @@
             cd tutorial
             conda run --name penalps_env python _1_cooking_example.py
             conda run --name penalps_env python _2_cooking_example_more_states.py
-<<<<<<< HEAD
-            conda run --name penalps_env python _3_cooking_and_mixer_exclusive_example.py
-            cd _4_connect_four_process_steps
-=======
             conda run --name penalps_env python _3_add_more_cooker_for_parallel_operation.py
             conda run --name penalps_env python _4_cooking_and_mixer_exclusive_example.py
             cd _5_connect_four_process_steps
->>>>>>> 7a480926
             conda run --name penalps_env python simulation_starter.py
             cd ..
             cd ..
             cd toffee_production
             conda run --name penalps_env python simulation_starter.py
             cd ..
-<<<<<<< HEAD
-            cd basic_examples.py
-            conda run --name penalps_env python batch_to_batch_1_node_example.py
-            cd ..
-            cd B-Pillar_manufacturing
-            conda run --name penalps_env python simulation_starter.py
-            echo "Running examples terminated"
-
-=======
             cd basic_examples
             conda run --name penalps_env python batch_to_batch_1_node_example.py
             cd ..
@@ -152,5 +138,4 @@
 
 
 
-#"PENALPS_VERSION=$PENALPS_VERSION" >> $GITHUB_OUTPUT
->>>>>>> 7a480926
+#"PENALPS_VERSION=$PENALPS_VERSION" >> $GITHUB_OUTPUT