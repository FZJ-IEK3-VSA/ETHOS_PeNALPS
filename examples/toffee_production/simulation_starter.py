--- conflicted
+++ resolved
@@ -11,112 +11,6 @@
 from toffee_preparation_chain_2 import fill_toffee_preparation_chain_2
 
 
-<<<<<<< HEAD
-# Create logger to receiver information about the simulation progress [optional]
-logger = PeNALPSLogger.get_human_readable_logger(logging.INFO)
-
-# Set simulation time data
-time_data = TimeData(
-    global_end_date=datetime.datetime(year=2023, month=1, day=1),
-    global_start_date=datetime.datetime(year=2022, month=1, day=1),
-)
-
-# Initialize enterprise
-enterprise = Enterprise(location="Example Location", time_data=time_data)
-
-# Create network level
-toffee_packaging_level = enterprise.create_network_level()
-toffee_production_level = enterprise.create_network_level()
-
-# Determine all relevant commodities
-toffee_input_commodity = Commodity(name="Raw Toffee Ingredients")
-cooled_toffee = Commodity(name="Cooled Toffee")
-cut_toffee_commodity = Commodity(name="Cut Toffee")
-packaged_toffee_commodity = Commodity(name="Packaged Toffee")
-
-# Create all considered load types
-electricity_load = LoadType("Electricity")
-natural_gas_load = LoadType("Natural Gas")
-
-# Create all order for the simulation
-order_generator = NOrderGenerator(
-    commodity=packaged_toffee_commodity,
-    mass_per_order=0.39 * 2 * 24 * 1,
-    production_deadline=time_data.global_end_date,
-    number_of_orders=1,
-)
-product_order_collection = order_generator.create_n_order_collection()
-
-
-# Create all sources, sinks and network level storages
-packaged_toffee_sink = toffee_packaging_level.create_main_sink(
-    order_collection=product_order_collection,
-    name="Packaged Toffee Sink",
-    commodity=packaged_toffee_commodity,
-)
-cooled_toffee_storage = toffee_packaging_level.create_process_chain_storage_as_source(
-    commodity=cooled_toffee,
-    name="Cooled Toffee Storage",
-)
-
-toffee_production_level.add_process_chain_storage_as_sink(
-    process_chain_storage=cooled_toffee_storage
-)
-toffee_raw_material_source = toffee_production_level.create_main_source(
-    name="Toffee Raw Materials", commodity=toffee_input_commodity
-)
-
-# Create first process chain
-toffee_packaging_chain = toffee_packaging_level.create_process_chain(
-    process_chain_name="Cutting and Packaging"
-)
-toffee_packaging_chain = fill_cutting_and_packaging_chain(
-    process_chain=toffee_packaging_chain,
-    sink=packaged_toffee_sink,
-    source=cooled_toffee_storage,
-    cooled_toffee=cooled_toffee,
-    cut_toffee_commodity=cut_toffee_commodity,
-    packaged_toffee_commodity=packaged_toffee_commodity,
-    electricity_load=electricity_load,
-)
-
-# Create first process chain of network level 1
-toffee_production_chain_1 = toffee_production_level.create_process_chain(
-    process_chain_name="Toffee Production Chain 1",
-)
-
-toffee_production_chain_1 = fill_toffee_preparation_chain_1(
-    process_chain=toffee_production_chain_1,
-    cooled_toffee_sink=cooled_toffee_storage,
-    raw_toffee_source=toffee_raw_material_source,
-    electricity_load=electricity_load,
-    natural_gas_load=natural_gas_load,
-)
-
-# Create second process chain of network level 1
-toffee_production_chain_2 = toffee_production_level.create_process_chain(
-    process_chain_name="Toffee Production Chain 2",
-)
-toffee_production_chain_2 = fill_toffee_preparation_chain_2(
-    process_chain=toffee_production_chain_2,
-    cooled_toffee_sink=cooled_toffee_storage,
-    raw_toffee_source=toffee_raw_material_source,
-    electricity_load=electricity_load,
-    natural_gas_load=natural_gas_load,
-)
-
-# Start the simulation
-enterprise.start_simulation()
-
-# Create report of the simulation results
-enterprise.create_post_simulation_report(
-    gantt_chart_end_date=time_data.global_end_date,
-    gantt_chart_start_date=time_data.global_end_date - datetime.timedelta(hours=28),
-    x_axis_time_delta=datetime.timedelta(days=1),
-    start_date=time_data.global_end_date - datetime.timedelta(days=365),
-    end_date=time_data.global_end_date,
-)
-=======
 def start_simulation():
     # Create logger to receiver information about the simulation progress [optional]
     logger = PeNALPSLogger.get_human_readable_logger(logging.INFO)
@@ -223,5 +117,4 @@
         start_date=time_data.global_start_date,
         end_date=time_data.global_end_date,
         resample_frequency="1s",
-    )
->>>>>>> 7a480926
+    )