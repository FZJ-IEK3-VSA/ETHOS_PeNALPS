[build-system]
requires = ["setuptools>=64.0.0", "wheel"]
build-backend = "setuptools.build_meta"

[tool.setuptools.package-data]
"ethos_penalps" = ["py.typed"]
[tool.setuptools.packages.find]
where = ["src"]

[project]
name = "ethos_penalps"
version = "1.0.3"
description = "A package to create energy load curves for industry locations in Germany"
readme = "README.md"
authors = [
    { name = "Julian Belina", email = "j.belina@fz-juelich.de" },
    { name = "Noah Pflugradt", email = "n.pflugradt@fz-juelich.de" },
    { name = "Detlef Stolten", email = "d.stolten@fz-juelich.de" },
]
license = { file = "LICENSE" }

keywords = [
    "Load Profile",
    "Simulator",
    "Energy Simulation",
    "Industrial Process",
]
requires-python = ">=3.10"
#Configureation options
# https://docs.pytest.org/en/7.1.x/reference/reference.html#configuration-options

[tool.pytest.ini_options]
filterwarnings = [
    # "ignore::DeprecationWarning:matplotlib",
    # "ignore::DeprecationWarning:pkg_resources",
    # "ignore::DeprecationWarning:distutils",
    # "ignore::DeprecationWarning:requests_toolbelt",
    # "ignore::DeprecationWarning:jupyter_client",
    # "ignore::DeprecationWarning:importlib",
    "ignore:invalid value encountered in cast:RuntimeWarning:numpy",
    "ignore::marshmallow.warnings.RemovedInMarshmallow4Warning",
    "ignore:The distutils package is deprecated and slated for removal in Python 3.12.:DeprecationWarning",
    "ignore: Deprecated API features detected!",
    "ignore: np.find_common_type is deprecated",
    "ignore:the load_module()",
    "ignore:the 'timedelta' type is not supported,",
    "ignore:the imp module is deprecated in favour",
    "ignore:Deprecated call to `pkg_resources.declare_namespace",
    "ignore: Deprecated call to `pkg_resources.declare_namespace",
    "ignore: distutils Version classes are deprecated.",
<<<<<<< HEAD
    "ignore: pkg_resources is deprecated as an API."
=======
    "ignore: pkg_resources is deprecated as an API.",
    "ignore: Deprecated API features detected!"
>>>>>>> 7a480926
    

] # How to configure Filterwarning:minversion = "6.0"
# https://docs.pytest.org/en/7.1.x/reference/reference.html#confval-pythonpath
testpaths = ["test"] # Sets the path where to look for tests
pythonpath =["test"] # Sets the path which should be prepended to pythonpath relative to the root folder

console_output_style = "count"
# https://docs.python.org/3/library/warnings.html#warning-filter
# action:message:category:module:line
# Ommit a field by add ing ":" for each ommited field
# Actions are: "default"
# "error", "ignore", "always", "module", "once"
<<<<<<< HEAD
markers = "load_profile_entry_analyzer"
=======
markers = ["load_profile_entry_analyzer","carpet_plot_tests","matrix_resample_and_compression_tests","resample_load_profile_meta_data","production_plan_input_output","test_load_profile_post_processing"]

[tool.mypy]
python_version = "3.10"
warn_return_any = true
warn_unused_configs = true
check_untyped_defs= true

[[tool.mypy.overrides]]
module = ["cloudpickle.*","datapane.*","matplotlib.*"]
ignore_missing_imports = true


[tool.ruff.lint]
ignore = ["F401"]
>>>>>>> 7a480926
<|MERGE_RESOLUTION|>--- conflicted
+++ resolved
@@ -48,12 +48,8 @@
     "ignore:Deprecated call to `pkg_resources.declare_namespace",
     "ignore: Deprecated call to `pkg_resources.declare_namespace",
     "ignore: distutils Version classes are deprecated.",
-<<<<<<< HEAD
-    "ignore: pkg_resources is deprecated as an API."
-=======
     "ignore: pkg_resources is deprecated as an API.",
     "ignore: Deprecated API features detected!"
->>>>>>> 7a480926
     
 
 ] # How to configure Filterwarning:minversion = "6.0"
@@ -67,9 +63,6 @@
 # Ommit a field by add ing ":" for each ommited field
 # Actions are: "default"
 # "error", "ignore", "always", "module", "once"
-<<<<<<< HEAD
-markers = "load_profile_entry_analyzer"
-=======
 markers = ["load_profile_entry_analyzer","carpet_plot_tests","matrix_resample_and_compression_tests","resample_load_profile_meta_data","production_plan_input_output","test_load_profile_post_processing"]
 
 [tool.mypy]
@@ -84,5 +77,4 @@
 
 
 [tool.ruff.lint]
-ignore = ["F401"]
->>>>>>> 7a480926
+ignore = ["F401"]