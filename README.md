--- conflicted
+++ resolved
@@ -82,11 +82,7 @@
 
 # Documentation 
 
-<<<<<<< HEAD
-A ReadTheDocs Documentation can be found [here](ethospenalps.readthedocs.io/).
-=======
 A ReadTheDocs Documentation can be found [here](http://ethospenalps.readthedocs.io/).
->>>>>>> 77c1497a
 
 
 # Contributing
