--- conflicted
+++ resolved
@@ -288,16 +288,6 @@
         return self.dict_of_loads
 
 
-<<<<<<< HEAD
-@dataclass(kw_only=True)
-class ListLoadProfileMetaDataEmpty:
-    object_name: str
-
-
-@dataclass(kw_only=True)
-class ListOfLoadProfileMetaData(ListLoadProfileMetaDataEmpty):
-    list_of_load_profiles: list[LoadProfileEntry]
-=======
 @dataclass
 class EmptyLoadProfileMetadata:
     name: str
@@ -336,17 +326,13 @@
     object_type: str
     list_of_load_profiles: list[LoadProfileEntry]
     data_frame: pandas.DataFrame
->>>>>>> 7a480926
     power_unit: str
     energy_unit: str
     total_energy: float
     maximum_power: float
     load_type: LoadType
-<<<<<<< HEAD
-=======
     time_step: datetime.timedelta
     resample_frequency: str
->>>>>>> 7a480926
 
 
 @dataclass(kw_only=True)
